# Copyright 2014 Google Inc. All rights reserved.
#
# Licensed under the Apache License, Version 2.0 (the "License");
# you may not use this file except in compliance with the License.
# You may obtain a copy of the License at
#
#  http://www.apache.org/licenses/LICENSE-2.0
#
# Unless required by applicable law or agreed to in writing, software
# distributed under the License is distributed on an "AS IS" BASIS,
# WITHOUT WARRANTIES OR CONDITIONS OF ANY KIND, either express or implied.
# See the License for the specific language governing permissions and
# limitations under the License.

# Utility functions that don't need class wrappers and don't merit their own files.
"""Utility functions."""

import json
import pandas as pd
import gcp.bigquery as _bq


try:
  import IPython as _ipython
except ImportError:
  raise Exception('This module can only be loaded in ipython.')


def _get_field_list(fields, schema):
  """ Convert a field list spec into a real list of field names.

      For tables, we return only the top-level non-RECORD fields as Google charts
      can't handle nested data.
  """
  # If the fields weren't supplied get them from the schema.
  if isinstance(fields, list):
    return fields
  if isinstance(fields, basestring) and fields != '*':
    return fields.split(',')
  if not schema:
    return []
  return [f['name'] for f in schema._bq_schema if f['type'] != 'RECORD']


def _get_cols(fields, schema):
  """ Get column metadata for Google Charts based on field list and schema. """
  typemap = {
    'STRING': 'string',
    'INTEGER': 'number',
    'FLOAT': 'number',
    'BOOLEAN': 'boolean',
    'TIMESTAMP': 'datetime'
  }
  cols = []
  for col in fields:
    if schema:
      f = schema[col]
      cols.append({'id': f.name, 'label': f.name, 'type': typemap[f.data_type]})
    else:
      # This will only happen if we had no rows to infer a schema from, so the type
      # is not really important
      cols.append({'id': col, 'label': col, 'type': 'string'})
  return cols


def _get_data_from_empty_list(source, fields, first_row, count):
  """ Helper function for _get_data that handles empty lists. """
  fields = _get_field_list(fields, None)
  return {'cols': _get_cols(fields, None), 'rows': []}, 0


def _get_data_from_list_of_dicts(source, fields, first_row, count):
  """ Helper function for _get_data that handles lists of dicts. """
  schema = _bq.schema(source)
  fields = _get_field_list(fields, schema)
  gen = source[first_row:first_row + count] if count >= 0 else source
  rows = [{'c': [{'v': row[c]} for c in fields]} for row in gen]
  return {'cols': _get_cols(fields, schema), 'rows': rows}, len(source)


def _get_data_from_list_of_lists(source, fields, first_row, count):
  """ Helper function for _get_data that handles lists of lists. """
  schema = _bq.schema(source)
  fields = _get_field_list(fields, schema)
  gen = source[first_row:first_row + count] if count >= 0 else source
  rows = [{'c': [{'v': row[i]} for i in range(0, len(fields))]} for row in gen]
  return {'cols': _get_cols(fields, schema), 'rows': rows}, len(source)


def _get_data_from_dataframe(source, fields, first_row, count):
  """ Helper function for _get_data that handles Pandas DataFrames. """
  schema = _bq.schema(source)
  fields = _get_field_list(fields, schema)
  rows = []
  df_slice = source.reset_index(drop=True)[first_row:first_row + count]
  for index, data_frame_row in df_slice.iterrows():
    row = data_frame_row.to_dict()
    for key in row.keys():
      val = row[key]
      if isinstance(val, pd.Timestamp):
        row[key] = val.to_pydatetime()

    rows.append({'c': [{'v': row[c]} for c in fields]})
  cols = _get_cols(fields, schema)
  return {'cols': cols, 'rows': rows}, len(source)


def _get_data_from_table(source, fields, first_row, count):
  """ Helper function for _get_data that handles BQ Tables. """
  if not source.exists():
    return _get_data_from_empty_list(source, fields, first_row, count)
  schema = source.schema
  fields = _get_field_list(fields, schema)
  gen = source.range(first_row, count) if count >= 0 else source
  rows = [{'c': [{'v': row[c]} for c in fields]} for row in gen]
  return {'cols': _get_cols(fields, schema), 'rows': rows}, source.length


def _get_data(source, fields, first_row, count):
  """ A utility function to get a subset of data from a Table, Query, Pandas dataframe or List.

  Args:
    source: the source of the data. Can be a Table, Pandas DataFrame, List of dictionaries or
        lists, or a string, in which case it is expected to be the name of a table in BQ.
    fields: a list of fields that we want to return as a list of strings, comma-separated string,
        or '*' for all.
    first_row: the index of the first row to return.
    count: the number or rows to return.

  Returns:
    A dictionary with two entries: 'cols' which is a list of column metadata entries for
    Google Charts, and 'rows' which is a list of lists of values.

  Raises:
    Exception if the request could not be fulfilled.
  """

  if isinstance(source, basestring):
    ipy = _ipython.get_ipython()
    source = ipy.user_ns.get(source, source)
    if isinstance(source, basestring):
      source = _bq.table(source)

  if isinstance(source, list):
    if len(source) == 0:
      return _get_data_from_empty_list(source, fields, first_row, count)
    elif isinstance(source[0], dict):
      return _get_data_from_list_of_dicts(source, fields, first_row, count)
    elif isinstance(source[0], list):
      return _get_data_from_list_of_lists(source, fields, first_row, count)
    else:
      raise Exception("To get tabular data from a list it must contain dictionaries or lists.")
  elif isinstance(source, pd.DataFrame):
    return _get_data_from_dataframe(source, fields, first_row, count)
  elif isinstance(source, _bq._Query):
    return _get_data_from_table(source.results(), fields, first_row, count)
  elif isinstance(source, _bq._Table):
    return _get_data_from_table(source, fields, first_row, count)
  else:
    raise Exception("Cannot chart %s; unsupported object type" % source)
<<<<<<< HEAD


def _handle_magic_line(line, cell, parser):
  """ Helper function for handling magic command lines given a parser with handlers set. """
  ipy = _ipython.get_ipython()
  args = parser.parse(line, ipy.user_ns)
  if args:
    try:
      return args.func(vars(args), cell)
    except Exception as e:
      return e.message
  return None


def _extract_storage_api_response_error(message):
  """ A helper function to extract user-friendly error messages from service exceptions.

  Args:
    message: An error message from an exception. If this is from our HTTP client code, it
        will actually be a tuple.

  Returns:
    A modified version of the message that is less cryptic.
  """
  try:
    if len(message) == 3:
      # Try treat the last part as JSON
      data = json.loads(message[2])
      return data['error']['errors'][0]['message']
  except Exception:
    pass
  return message
=======
>>>>>>> c5801d8e
<|MERGE_RESOLUTION|>--- conflicted
+++ resolved
@@ -158,8 +158,6 @@
     return _get_data_from_table(source, fields, first_row, count)
   else:
     raise Exception("Cannot chart %s; unsupported object type" % source)
-<<<<<<< HEAD
-
 
 def _handle_magic_line(line, cell, parser):
   """ Helper function for handling magic command lines given a parser with handlers set. """
@@ -191,5 +189,3 @@
   except Exception:
     pass
   return message
-=======
->>>>>>> c5801d8e
